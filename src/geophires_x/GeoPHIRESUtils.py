from __future__ import annotations

import logging
import os
import sys
from os.path import exists
import dataclasses
import json
import numbers
from functools import lru_cache
from typing import Optional

import scipy
from pint.facets.plain import PlainQuantity
from scipy.interpolate import interp1d
import numpy as np

import CoolProp.CoolProp as CP

from geophires_x.Parameter import ParameterEntry, Parameter
from geophires_x.Units import get_unit_registry

_logger = logging.getLogger('root')  # TODO use __name__ instead of root

_T = np.array(
    [
        0.01,
        10.0,
        20.0,
        25.0,
        30.0,
        40.0,
        50.0,
        60.0,
        70.0,
        80.0,
        90.0,
        100.0,
        110.0,
        120.0,
        140.0,
        160.0,
        180.0,
        200.0,
        220.0,
        240.0,
        260.0,
        280.0,
        300.0,
        320.0,
        340.0,
        360.0,
        373.946,
        600.0,
    ]
)

# TODO needs citation
_UtilEff = np.array(
    [
        0.0,
        0.0,
        0.0,
        0.0,
        0.0057,
        0.0337,
        0.0617,
        0.0897,
        0.1177,
        0.13,
        0.16,
        0.19,
        0.22,
        0.26,
        0.29,
        0.32,
        0.35,
        0.38,
        0.40,
        0.4,
        0.4,
        0.4,
        0.4,
        0.4,
        0.4,
        0.4,
        0.4,
<<<<<<< HEAD
        0.4,
=======
        0.5, # Extrapolate from fig 2 in https://geothermal-energy-journal.springeropen.com/articles/10.1186/s40517-019-0119-6
>>>>>>> 06ac3d10
    ]
)

_interp_util_eff_func = interp1d(_T, _UtilEff)

_ureg = get_unit_registry()


def InsertImagesIntoHTML(html_path: str, short_names: set, full_names: set) -> None:

    # Write a reference to the image(s) into the HTML file by inserting before the "</body>" tag
    # build the string to be inserted first
    insert_string = ''
    for _ in range(len(full_names)):
        name_to_use = short_names.pop()
        insert_string = insert_string + f'<img src="{name_to_use}" alt="{name_to_use}">\n<br>'

    match_string = '</body>'
    with open(html_path, 'r+', encoding='UTF-8') as html_file:
        contents = html_file.readlines()
        if match_string in contents[-1]:  # Handle last line to prevent IndexError
            pass
        else:
            for index, line in enumerate(contents):
                if match_string in line and insert_string not in contents[index + 1]:
                    contents.insert(index, insert_string)
                    break
        html_file.seek(0)
        html_file.writelines(contents)


def UpgradeSymbologyOfUnits(unit: str) -> str:
    """
    UpgradeSymbologyOfUnits is a function that takes a string that represents a unit and replaces the **2 and **3
    with the appropriate unicode characters for superscript 2 and 3, and replaces "deg" with the unicode character
    for degrees.
    :param unit: a string that represents a unit
    :return: a string that represents a unit with the appropriate unicode characters for superscript 2 and 3, and
    replaces "deg" with the unicode character for degrees.
    """

    return unit.replace('**2', '\u00b2').replace('**3', '\u00b3').replace('deg', '\u00b0')


def render_default(p: float, unit: str = '', fmt: str = '') -> str:
    """
    RenderDefault - render a float as a string with 2 decimal place by default, or whatever format the user specifies,
     or in scientific notation if it is greater than 10,000
     with the unit appended to it if it is not an empty string (the default)
    :param p: the float to render
    :type p: float
    :param unit: the unit to append to the string
    :type unit: str
    :param fmt: the format to use for the string representation of the float
    :type fmt: str
    :return: the string representation of the float
    """
    if not np.can_cast(p, float):
        raise ValueError(f'Parameter ({p}) must be a float or convertible to float.')

    unit = UpgradeSymbologyOfUnits(unit)
    # if the number is greater than 10,000, render it in scientific notation
    if p > 10_000:
        return render_scientific(p, unit)
    # otherwise, render it with 2 decimal places
    else:
        if not fmt:
            return f'{p:10.2f} {unit}'.strip()
        else:
            if ':' in fmt:
                fmt = fmt.split(':')[1]
            fmt = '{0:' + fmt + '}{1:s}'
            return fmt.format(p, unit.strip())


def render_scientific(p: float, unit: str = '', fmt: str = '') -> str:
    """
    RenderScientific - render a float as a string in scientific notation with 2 decimal places by default, or whatever
    format the user specifies, and the unit appended to it if it is not an empty string (the default)
    :param p: the float to render
    :type p: float
    :param unit: the unit to append to the string
    :type unit: str
    :param fmt: the format to use for the string representation of the float
    :type fmt: str
    :return: the string representation of the float
    :rtype: str
    """

    if not np.can_cast(p, float):
        raise ValueError(f'Parameter ({p}) must be a float or convertible to float.')

    unit = UpgradeSymbologyOfUnits(unit)
    if not fmt:
        return f'{p:10.2e} {unit}'.strip()
    else:
        pass


def render_Parameter_default(p: Parameter, fmt: str = '') -> str:
    """
    RenderDefault - render a float parameter in scientific notation as a string with 2 decimal places,
     or whatever format the user specifies with the unit appended to it if it is not an empty string (the default)
    function
    :param p: the parameter to render
    :type p: Parameter
    :param fmt: the format to use for the string representation of the float
    :type fmt: str
    :return: the string representation of the float
    """
    if not np.can_cast(p.value, float):
        raise ValueError(f'Parameter ({p.value}) must be a float or convertible to float.')

    return render_default(p.value, p.CurrentUnits.value)


def render_parameter_scientific(p: Parameter, fmt: str = '') -> str:
    """
    RenderScientific - render a float as a string in scientific notation with 2 decimal places
    and the unit appended to it if it is not an empty string (the default) by calling the render_scientific base function
    :param p: the parameter to render
    :type p: float
    :param fmt: the format to use for the string representation of the float
    :type fmt: str
    :return: the string representation of the float
    """

    if not np.can_cast(p.value, float):
        raise ValueError(f'Parameter ({p.value}) must be a float or convertible to float.')

    return render_scientific(p.value, p.CurrentUnits.value)


def quantity(value: float, unit: str) -> PlainQuantity:
    """
    :rtype: pint.registry.Quantity - note type annotation uses PlainQuantity due to issues with python 3.8 failing
        to import the Quantity TypeAlias
    """
    return _ureg.Quantity(value, unit)


@lru_cache
def density_water_kg_per_m3(Twater_degC: float, pressure: Optional[PlainQuantity] = None) -> float:
    """
    Calculate the density of water as a function of temperature.

    Args:
        Twater_degC: The temperature of water in degrees C.
        pressure: Pressure - should be provided as a Pint quantity that knows its units
    Returns:
        The density of water in kg/m³.
    Raises:
        ValueError: If Twater_degC is not a float or convertible to float.
    """
    if not np.can_cast(Twater_degC, float):
        raise ValueError(f'Twater_degC ({Twater_degC}) must be a float or convertible to float.')

    try:
        if pressure is not None:
            return CP.PropsSI('D', 'T', celsius_to_kelvin(Twater_degC), 'P', pressure.to('Pa').magnitude, 'Water')
        else:
            _logger.warning(f'density_water: No pressure provided, using vapor quality=0 instead')
            return CP.PropsSI('D', 'T', celsius_to_kelvin(Twater_degC), 'Q', 0, 'Water')

    except (NotImplementedError, ValueError) as e:
        raise ValueError(f'Input temperature & pressure ({Twater_degC}, {pressure}) '
                         f'are out of range or otherwise could not be used to calculate') from e


def celsius_to_kelvin(celsius: float) -> float:
    """
    Convert temperature from Celsius to Kelvin.

    Args:
        celsius: Temperature in degrees Celsius.
    Returns:
        Temperature in Kelvin.
    Raises:
        ValueError: If celsius is not a float or convertible to float.
    """
    if not isinstance(celsius, (int, float)):
        raise ValueError(f"Invalid input for celsius ({celsius}). celsius must be a number.")

    CELSIUS_TO_KELVIN_CONSTANT = 273.15
    return celsius + CELSIUS_TO_KELVIN_CONSTANT


@lru_cache
def viscosity_water_Pa_sec(
        Twater_degC: float,
    pressure: Optional[PlainQuantity] = None) -> float:
    """
    Calculate the dynamic viscosity of water as a function of temperature and pressure.

    Args:
        Twater_degC: the temperature of water in degrees C
        pressure: Pressure - should be provided
    Returns:
        Viscosity of water in Pa·s (Ns/m2)
    Raises:
        ValueError: If Twater_degC is not a float or convertible to float.
    """

    try:
        if pressure is not None:
            return CP.PropsSI('V', 'T', celsius_to_kelvin(Twater_degC), 'P', pressure.to('Pa').magnitude, 'Water')
        else:
            _logger.warning(f'viscosity_water: No pressure provided, using vapor quality=0 instead')
            return CP.PropsSI('V', 'T', celsius_to_kelvin(Twater_degC), 'Q', 0, 'Water')

    except (NotImplementedError, ValueError) as e:
        raise ValueError(f'Input temperature & pressure ({Twater_degC}, {pressure}) '
                         f'are out of range or otherwise could not be used to calculate') from e


@lru_cache
def heat_capacity_water_J_per_kg_per_K(
    Twater_degC: float,
    pressure: Optional[PlainQuantity] = None,
) -> float:
    """
    Calculate the isobaric specific heat capacity (c_p) of water as a function of temperature.

    Args:
        Twater_degC: The temperature of water in degrees C.
        pressure: Pressure - should be provided
    Returns:
        The isobaric specific heat capacity of water as a function of temperature in J/(kg·K).
    Raises:
        ValueError: If Twater_degC is not a float or convertible to float.
    """
    max_allowed_temp_degC = 600
    if not isinstance(Twater_degC, numbers.Real) or Twater_degC < 0 or Twater_degC > max_allowed_temp_degC:
        raise ValueError(
            f'Invalid input for Twater_degC.'
            f'Twater_degC must be a non-negative number and must be within the range of 0 to {max_allowed_temp_degC} '
            f'degrees Celsius. The input value was: {Twater_degC}'
        )

    try:
        if pressure is not None:
            return CP.PropsSI('C', 'T', celsius_to_kelvin(Twater_degC), 'P', pressure.to('Pa').magnitude, 'Water')
        else:
            _logger.warning(f'heat_capacity_water: No pressure provided, using vapor quality=0 instead')
            return CP.PropsSI('C', 'T', celsius_to_kelvin(Twater_degC), 'Q', 0, 'Water')

    except (NotImplementedError, ValueError) as e:
        raise ValueError(f'Input temperature & pressure ({Twater_degC}, {pressure}) '
                         f'are out of range or otherwise could not be used to calculate') from e


@lru_cache
def RecoverableHeat(Twater_degC: float) -> float:
    """
    the RecoverableHeat function is used to calculate the recoverable heat fraction as a function of temperature

    Args:
        Twater_degC: the temperature of water in degrees C
    Returns:
        the recoverable heat fraction as a function of temperature
    Raises:
        ValueError: If Twater is not a float or convertible to float.
        ValueError: If DefaultRecoverableHeat is not a float or convertible to float.
    """
    LOW_TEMP_THRESHOLD = 90.0
    HIGH_TEMP_THRESHOLD = 150.0
    LOW_TEMP_RECOVERABLE_HEAT = 0.43
    HIGH_TEMP_RECOVERABLE_HEAT = 0.66

    if not isinstance(Twater_degC, (int, float)):
        raise ValueError(f'Twater_degC {Twater_degC} must be a number')

    if Twater_degC <= LOW_TEMP_THRESHOLD:
        recoverable_heat = LOW_TEMP_RECOVERABLE_HEAT
    elif Twater_degC >= HIGH_TEMP_THRESHOLD:
        recoverable_heat = HIGH_TEMP_RECOVERABLE_HEAT
    else:
        recoverable_heat = 0.0038 * Twater_degC + 0.085

    return recoverable_heat


@lru_cache
<<<<<<< HEAD
def vapor_pressure_water_kPa(Twater_degC: float, pressure: Optional[PlainQuantity] = None) -> float:
=======
def vapor_pressure_water_kPa(temperature_degC: float) -> float:
>>>>>>> 06ac3d10
    """
    Calculate the vapor pressure of water as a function of temperature.

    Args:
<<<<<<< HEAD
        Twater_degC: the temperature of water in degrees C
        pressure: Pressure - should be provided as a Pint quantity that knows its units
=======
        temperature_degC: the temperature of water in degrees C
>>>>>>> 06ac3d10
    Returns:
        The vapor pressure of water as a function of temperature in kPa
    Raises:
        ValueError: If temperature_degC is not a float or convertible to float.
        ValueError: If temperature_degC is below 0.
    """

    if not isinstance(temperature_degC, (int, float)):
        raise ValueError(f'Input temperature ({temperature_degC}) must be a number')
    if temperature_degC < 0:
        raise ValueError(f'Input temperature ({temperature_degC}C) must be greater than or equal to 0')

    try:
        return (quantity(CP.PropsSI('P', 'T', celsius_to_kelvin(temperature_degC), 'Q', 0, 'Water'), 'Pa')
                    .to('kPa').magnitude)

    except (NotImplementedError, ValueError) as e:
        raise ValueError(f'Input temperature ({temperature_degC}C) is out of range or otherwise not implemented') from e


@lru_cache
def entropy_water_kJ_per_kg_per_K(temperature_degC: float, pressure: Optional[PlainQuantity] = None) -> float:
    """
    Calculate the entropy of water as a function of temperature

    Args:
        temperature_degC: the temperature of water in degrees C
        pressure: Pressure - should be provided as a Pint quantity that knows its units
    Returns:
        the entropy of water as a function of temperature in kJ/(kg·K)
    Raises:
        TypeError: If temperature is not a float or convertible to float.
<<<<<<< HEAD
        ValueError: If temperature is not within the range of 0 to 373.946 degrees C.

=======
        ValueError: If temperature and pressure combination are not within lookup range
>>>>>>> 06ac3d10
    """

    try:
        temperature_degC = float(temperature_degC)
    except ValueError:
        raise TypeError(f'Input temperature ({temperature_degC}) must be a float')

    try:
        if pressure is not None:
            return CP.PropsSI('S', 'T', celsius_to_kelvin(temperature_degC),
                              'P', pressure.to('Pa').magnitude, 'Water') * 1e-3
        else:
            return CP.PropsSI('S', 'T', celsius_to_kelvin(temperature_degC), 'Q', 0, 'Water') * 1e-3
    except (NotImplementedError, ValueError) as e:
        raise ValueError(f'Input temperature {temperature_degC} is out of range or otherwise not implemented') from e


@lru_cache
def enthalpy_water_kJ_per_kg(temperature_degC: float, pressure: Optional[PlainQuantity] = None) -> float:
    """
    Calculate the enthalpy of water as a function of temperature

    Args:
        temperature_degC: the temperature of water in degrees C (float)
        pressure: Pressure - should be provided as a Pint quantity that knows its units
    Returns:
        the enthalpy of water as a function of temperature in kJ/kg
    Raises:
        TypeError: If temperature is not a float or convertible to float.
        ValueError: If temperature and pressure combination are not within lookup range
    """

    try:
        temperature_degC = float(temperature_degC)
    except ValueError:
        raise TypeError(f'Input temperature ({temperature_degC}) must be a float')

    try:
        if pressure is not None:
            return CP.PropsSI('H', 'T', celsius_to_kelvin(temperature_degC),
                              'P', pressure.to('Pa').magnitude, 'Water') * 1e-3
        else:
            return CP.PropsSI('H', 'T', celsius_to_kelvin(temperature_degC), 'Q', 0, 'Water') * 1e-3

    except (NotImplementedError, ValueError) as e:
        raise ValueError(f'Input temperature {temperature_degC} is out of range or otherwise not implemented') from e


@lru_cache
def UtilEff_func(temperature_degC: float) -> float:
    """
    the UtilEff_func function is used to calculate the utilization efficiency of the system as a function of temperature
    Args:
        temperature_degC: the temperature of water in degrees C
    Returns:
         the utilization efficiency of the system as a function of temperature
    Raises:
        ValueError: If x is not a float or convertible to float.
        ValueError: If x is not within the range of 0 to 373.946 degrees C.
    """

    if not isinstance(temperature_degC, (int, float)):
        raise ValueError(f'Input temperature ({temperature_degC}) must be a number')

    if temperature_degC < _T[0] or temperature_degC > _T[-1]:
        raise ValueError(f'Temperature ({temperature_degC}) must be within the range of {_T[0]} to {_T[-1]} degrees C.')

    util_eff = _interp_util_eff_func(temperature_degC)
    return util_eff


def read_input_file(return_dict_1, logger=None, input_file_name=None):
    """
    Read input file and return a dictionary of parameters
    :param return_dict_1: dictionary of parameters
    :param logger: logger object
    :return: dictionary of parameters
    :rtype: dict

    FIXME modifies dict instead of returning it - it should do what the doc says it does and return a dict instead,
      relying on mutation of parameters is Bad
    """

    if logger is None:
        logger = logging.getLogger(__name__)

    logger.info(f'Init {__name__}')

    # Specify path of input file - it will always be the first command line argument.
    # If it doesn't exist, simply run the default model without any inputs

    # read input data (except input from optional filenames)
    if input_file_name is None:
        logger.warning('Input file name not provided, checking sys.argv')
        if len(sys.argv) > 1:
            input_file_name = sys.argv[1]
            logger.warning(f'Using input file from sys.argv: {input_file_name}')

    if input_file_name is not None:
        content = []
        if exists(input_file_name):
            logger.info(f'Found filename: {input_file_name}. Proceeding with run using input parameters from that file')
            with open(input_file_name, encoding='UTF-8') as f:
                # store all input in one long string that will be passed to all objects
                # so they can parse out their specific parameters (and ignore the rest)
                content = f.readlines()
        else:
            raise FileNotFoundError(f'Unable to read input file: File {input_file_name} not found')

        # successful read of data into list.  Now make a dictionary with all the parameter entries.
        # Index will be the unique name of the parameter.
        # The value will be a "ParameterEntry" structure, with name, value (optionally with units), optional comment
        for raw_line in content:
            line = raw_line.strip()
            if any([line.startswith(x) for x in ['#', '--', '*']]):
                # skip any line that starts with "#" - # will be the comment parameter
                continue

            # now deal with the comma delimited parameters
            # split on a comma - that should give us major divisions,
            # Could be:
            # 1) Desc and Val (2 elements),
            # 2) Desc and Val with Unit (2 elements, Unit split from Val by space),
            # 3) Desc, Val, and comment (3 elements),
            # 4) Desc, Val with Unit, Comment (3 elements, Unit split from Val by space)
            # If there are more than 3 commas, we are going to assume it is parseable,
            # and that the commas are in the comment
            elements = line.split(',')

            if len(elements) < 2:
                # not enough commas, so must not be data to parse
                continue

                # we have good data, so make initial assumptions
            description = elements[0].strip()
            s_val = elements[1].strip()
            comment = ""  # cases 1 & 2 - no comment
            if len(elements) == 3:  # cases 3 & 4
                comment = elements[2].strip()

            if len(elements) > 3:
                # too many commas, so assume they are in comments
                for i in range(2, len(elements), 1):
                    comment = comment + elements[i]

            # done with parsing, now create the object and add to the dictionary
            p_entry = ParameterEntry(description, s_val, comment)
            return_dict_1[description] = p_entry  # make the dictionary element

    else:
        logger.warning(
            'No input parameter file specified on the command line. '
            'Proceeding with default parameter run...'
        )

    logger.info(f'Complete {__name__}: {sys._getframe().f_code.co_name}')


class _EnhancedJSONEncoder(json.JSONEncoder):
    """
    Enhanced JSON encoder that can handle dataclasses
    :param json.JSONEncoder: JSON encoder
    :return: JSON encoder
    :rtype: json.JSONEncoder
    """

    def default(self, o):
        if dataclasses.is_dataclass(o):
            return dataclasses.asdict(o)
        return super().default(o)


def json_dumpse(obj) -> str:
    return json.dumps(obj, cls=_EnhancedJSONEncoder)


def static_pressure_MPa(rho_kg_per_m3: float, depth_m: float) -> float:
    """
<<<<<<< HEAD
    Calculate litho- (or hydro-) static pressure in a reservoir.
=======
    Calculate static pressure in a reservoir (i.e. lithostatic pressure or hydrostatic pressure).
>>>>>>> 06ac3d10

    Args:
        rho_kg_per_m3 (float): Density of the fluid in kg/m^3.
        depth_m (float): Depth of the reservoir in meters.
    Returns:
<<<<<<< HEAD
        pint quantity: Lithostatic pressure in megapascals (MPa).
=======
        float: Static pressure in megapascals (MPa).
>>>>>>> 06ac3d10
    """

    g = scipy.constants.g  # Acceleration due to gravity (m/s^2)

    # Calculate lithostatic pressure
    pressure_Pa = rho_kg_per_m3 * g * depth_m

    pressure_mpa = quantity(pressure_Pa, 'Pa').to('MPa').magnitude

    return pressure_mpa<|MERGE_RESOLUTION|>--- conflicted
+++ resolved
@@ -85,11 +85,7 @@
         0.4,
         0.4,
         0.4,
-<<<<<<< HEAD
-        0.4,
-=======
         0.5, # Extrapolate from fig 2 in https://geothermal-energy-journal.springeropen.com/articles/10.1186/s40517-019-0119-6
->>>>>>> 06ac3d10
     ]
 )
 
@@ -373,21 +369,12 @@
 
 
 @lru_cache
-<<<<<<< HEAD
-def vapor_pressure_water_kPa(Twater_degC: float, pressure: Optional[PlainQuantity] = None) -> float:
-=======
 def vapor_pressure_water_kPa(temperature_degC: float) -> float:
->>>>>>> 06ac3d10
     """
     Calculate the vapor pressure of water as a function of temperature.
 
     Args:
-<<<<<<< HEAD
-        Twater_degC: the temperature of water in degrees C
-        pressure: Pressure - should be provided as a Pint quantity that knows its units
-=======
         temperature_degC: the temperature of water in degrees C
->>>>>>> 06ac3d10
     Returns:
         The vapor pressure of water as a function of temperature in kPa
     Raises:
@@ -420,12 +407,7 @@
         the entropy of water as a function of temperature in kJ/(kg·K)
     Raises:
         TypeError: If temperature is not a float or convertible to float.
-<<<<<<< HEAD
-        ValueError: If temperature is not within the range of 0 to 373.946 degrees C.
-
-=======
         ValueError: If temperature and pressure combination are not within lookup range
->>>>>>> 06ac3d10
     """
 
     try:
@@ -604,21 +586,13 @@
 
 def static_pressure_MPa(rho_kg_per_m3: float, depth_m: float) -> float:
     """
-<<<<<<< HEAD
-    Calculate litho- (or hydro-) static pressure in a reservoir.
-=======
     Calculate static pressure in a reservoir (i.e. lithostatic pressure or hydrostatic pressure).
->>>>>>> 06ac3d10
 
     Args:
         rho_kg_per_m3 (float): Density of the fluid in kg/m^3.
         depth_m (float): Depth of the reservoir in meters.
     Returns:
-<<<<<<< HEAD
-        pint quantity: Lithostatic pressure in megapascals (MPa).
-=======
         float: Static pressure in megapascals (MPa).
->>>>>>> 06ac3d10
     """
 
     g = scipy.constants.g  # Acceleration due to gravity (m/s^2)
