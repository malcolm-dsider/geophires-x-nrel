import math
import os
import sys
from functools import lru_cache

import numpy as np
from pint.facets.plain import PlainQuantity

from geophires_x.GeoPHIRESUtils import density_water_kg_per_m3, static_pressure_MPa, quantity

from geophires_x.GeoPHIRESUtils import heat_capacity_water_J_per_kg_per_K
import geophires_x.Model as Model
from geophires_x.Parameter import floatParameter, OutputParameter
from geophires_x.Reservoir import Reservoir
from geophires_x.Units import Units, PercentUnit, AreaUnit, TemperatureUnit, LengthUnit


class CylindricalReservoir(Reservoir):
    """
    The CylindricalReservoir class is a subclass of the Reservoir class in a straightforward conduction-only model.
    It inherits from the primary Reservoir model but offers new parameters and calculations.
    """

    def __init__(self, model: Model):
        """
        The __init__ function is called automatically when a class is instantiated.
        Set up all the Parameters that will be predefined by this class using the different types of parameter classes.
        Setting up includes giving it a name, a default value, The Unit Type (length, volume, temperature, etc)
        and Unit Name of that value, sets it as required (or not), sets allowable range, the error message
        if that range is exceeded, the ToolTip Text, and the name of teh class that created it.
        This includes setting up temporary variables that will be available to all the class but noy read in by user,
        or used for Output
        This also includes all Parameters that are calculated and then published using the Printouts function.
        If you choose to subclass this master class, you can do so before or after you create your own parameters.
        If you do, you can also choose to call this method from you class, which will effectively add and set all
        these parameters to your class.
        :param model: The container class of the application, giving access to everything else, including the logger
        :type model: :class:`~geophires_x.Model.Model`
        :return: None
        """
        model.logger.info(f'Init {str(__class__)}: {sys._getframe().f_code.co_name}')
        super().__init__(model)  # initialize the parent parameters and variables

        self.InputDepth = self.ParameterDict[self.InputDepth.Name] = floatParameter(
            "Cylindrical Reservoir Input Depth",
            DefaultValue=3.0,
            Min=0.1,
            Max=15,
            UnitType=Units.LENGTH,
            PreferredUnits=LengthUnit.KILOMETERS,
            CurrentUnits=LengthUnit.KILOMETERS,
            Required=True,
            ErrMessage="assume default cylindrical reservoir depth (3 km)",
            ToolTipText="Depth of the inflow end of a cylindrical reservoir",
        )

        self.OutputDepth = self.ParameterDict[self.OutputDepth.Name] = floatParameter(
            "Cylindrical Reservoir Output Depth",
            DefaultValue=self.InputDepth.value,
            Min=0.1,
            Max=15,
            UnitType=Units.LENGTH,
            PreferredUnits=LengthUnit.KILOMETERS,
            CurrentUnits=LengthUnit.KILOMETERS,
            Required=True,
            ErrMessage="assume default cylindrical reservoir input depth (3 km)",
            ToolTipText="Depth of the outflow end of a cylindrical reservoir",
        )
        self.Length = self.ParameterDict[self.Length.Name] = floatParameter(
            "Cylindrical Reservoir Length",
            DefaultValue=4.0,
            Min=0.1,
            Max=10.0,
            UnitType=Units.LENGTH,
            PreferredUnits=LengthUnit.KILOMETERS,
            CurrentUnits=LengthUnit.KILOMETERS,
            Required=True,
            ErrMessage="assume default cylindrical reservoir length (4 km)",
            ToolTipText="Length of cylindrical reservoir",
        )
        self.RadiusOfEffect = self.ParameterDict[self.RadiusOfEffect.Name] = floatParameter(
            "Cylindrical Reservoir Radius of Effect",
            DefaultValue=30.0,
            Min=0,
            Max=1000.0,
            UnitType=Units.LENGTH,
            PreferredUnits=LengthUnit.METERS,
            CurrentUnits=LengthUnit.METERS,
            ErrMessage="assume default cylindrical reservoir radius of effect (30 m)",
            ToolTipText="The radius of effect - the distance into the rock from the center of the cylinder that will"
                        + " be perturbed by at least 1 C",
        )
        self.RadiusOfEffectFactor = self.ParameterDict[self.RadiusOfEffectFactor.Name] = floatParameter(
            "Cylindrical Reservoir Radius of Effect Factor",
            DefaultValue=1.0,
            Min=0.0,
            Max=10.0,
            UnitType=Units.PERCENT,
            PreferredUnits=PercentUnit.TENTH,
            CurrentUnits=PercentUnit.TENTH,
            ErrMessage="assume default cylindrical reservoir radius of effect reduction factor (0.1)",
            ToolTipText="The radius of effect reduction factor - to account for the fact that we cannot extract 100%"
                        + " of the heat in the cylinder.",
        )

        sclass = str(__class__).replace("<class \'", "")
        self.MyClass = sclass.replace("\'>", "")
        self.MyPath = os.path.abspath(__file__)
        # internal values required for calculations
        self.depth = self.ParameterDict[self.depth.Name] = floatParameter(
            "Drilled length",
            DefaultValue=0.0,
            Min=0.0,
            Max=150,
            UnitType=Units.LENGTH,
            PreferredUnits=LengthUnit.KILOMETERS,
            CurrentUnits=LengthUnit.KILOMETERS,
            Required=True,
            ErrMessage="assume default cyclindrical reservoir depth (3 km)",
            ToolTipText="Depth of the inflow end of a cyclindrical reservoir",
        )
        self.waterloss = self.ParameterDict[self.waterloss.Name] = floatParameter(
            "Water Loss Fraction",
            DefaultValue=0.0,
            Min=0.0,
            Max=0.99,
            UnitType=Units.PERCENT,
            PreferredUnits=PercentUnit.TENTH,
            CurrentUnits=PercentUnit.TENTH,
            ErrMessage="assume default water loss fraction (0)",
            ToolTipText="Fraction of water lost in the reservoir defined as (total geofluid lost)/(total geofluid produced).",
        )

        # Results - used by other objects or printed in output downstream
        self.SurfaceArea = self.OutputParameterDict[self.SurfaceArea.Name] = OutputParameter(
            "Cylindrical Reservoir Surface Area",
            UnitType=Units.AREA,
            PreferredUnits=AreaUnit.METERS2,
            CurrentUnits=AreaUnit.METERS2,
        )
        self.averagegradient = self.OutputParameterDict[self.averagegradient.Name] = OutputParameter(
            "averagegradient", UnitType=Units.NONE
        )
        self.timevector = self.OutputParameterDict[self.timevector.Name] = OutputParameter(
            "Time Vector", value=[], UnitType=Units.NONE
        )
        self.Tresoutput = self.OutputParameterDict[self.Tresoutput.Name] = OutputParameter(
            "Reservoir Temperature History",
            value=[],
            UnitType=Units.TEMPERATURE,
            PreferredUnits=TemperatureUnit.CELSIUS,
            CurrentUnits=TemperatureUnit.CELSIUS,
        )

        model.logger.info(f'Complete {str(__class__)}: {sys._getframe().f_code.co_name}')

    def __str__(self):
        return 'CylindricalReservoir'

    def read_parameters(self, model: Model) -> None:
        """
        The read_parameters function reads in the parameters from a dictionary created by reading the user-provided
         file and updates the parameter values for this object.
        The function reads in all the parameters that relate to this object, including those that are inherited
        from other objects. It then updates any of these parameter values that have been changed by the user.
        It also handles any special cases.
        :param model: The container class of the application, giving access to everything else, including the logger
        :type model: :class:`~geophires_x.Model.Model`
        :return: None
        """
        model.logger.info(f'Init {str(__class__)}: {sys._getframe().f_code.co_name}')

        super().read_parameters(model)

        # Deal with special cases that need to be taken care of after a value has been read in and checked.

        if len(model.InputParameters) > 0:
            for item in self.ParameterDict.items():
                ParameterToModify = item[1]
                key = ParameterToModify.Name.strip()
                if key in model.InputParameters:
                    # Just handle special cases for this class - the call to super set all the values,
                    # including the value unique to this class.

                    if ParameterToModify.Name == 'Cylindrical Reservoir Input Depth':
                        if 'Cylindrical Reservoir Output Depth' not in model.InputParameters:
                            # If input depth is set and not output, assume output is the same as input
                            self.OutputDepth.value = self.InputDepth.value
        else:
            model.logger.info('No parameters read because no content provided')

        model.logger.info(f'complete {str(__class__)}: {sys._getframe().f_code.co_name}')

    @lru_cache(maxsize=1024)
    def Calculate(self, model: Model) -> None:
        """
        The Calculate function is where all the calculations are done.
        This function can be called multiple times, and will only recalculate what has changed each time it is called.
        This is where all the calculations are made using all the values that have been set.
        If you subclass this class, you can choose to run these calculations before (or after) your calculations,
        but that assumes you have set all the values that are required for these calculations
        If you choose to subclass this master class, you can also choose to override this method (or not),
        and if you do, do it before or after you call you own version of this method.
        If you do, you can also choose to call this method from you class, which can effectively
        run the calculations of the superclass, making all the values available to your methods. but you had
        better have set all the parameters!
        :param model: The container class of the application, giving access to everything else, including the logger
        :type model: :class:`~geophires_x.Model.Model`
        :return: Nothing, but it does make calculations and set values in the model
        """
        model.logger.info(f'Init {str(__class__)}: {sys._getframe().f_code.co_name}')

        # specify time-stepping vectors
        self.timevector.value = np.linspace(
            0,
            model.surfaceplant.plant_lifetime.value,
            model.economics.timestepsperyear.value * model.surfaceplant.plant_lifetime.value,
        )
        self.averagegradient.value = self.gradient.value[0]

        self.Trock.value = self.Tsurf.value + (self.gradient.value[0] * (self.InputDepth.value * 1000.0))
        # initialize with the Initial reservoir temperature
        self.Tresoutput.value = np.array(len(self.timevector.value) * [self.Trock.value])
        # depth in this case is actually the total length of the drilled assembly
        # as the average of the InputDepth and the OutputDepth
        self.depth.value = (self.InputDepth.value + self.OutputDepth.value) / 2.0

        # Total volume of all laterals but hollow cylinder - doesn't include drilled-out area, units = m3
        self.resvolcalc.value = (
            model.wellbores.numnonverticalsections.value
            * math.pi
            * (self.Length.value * 1000.0)
            * ((pow(self.RadiusOfEffect.value, 2)) - pow(model.wellbores.prodwelldiam.value, 2))
        )
        self.SurfaceArea.value = (2.0 * math.pi * self.RadiusOfEffect.value * (self.Length.value * 1000.0)) + (
            2.0 * math.pi * pow(self.RadiusOfEffect.value, 2)
        )  # m3
        self.InitialReservoirHeatContent.value = (
                                                     self.RadiusOfEffectFactor.value
                                                     * self.resvolcalc.value
                                                     * self.rhorock.value
                                                     * self.cprock.value
                                                     * (self.Trock.value - model.wellbores.Tinj.value)
                                                 ) / 1e15  # 10^15 J
        self.cpwater.value = heat_capacity_water_J_per_kg_per_K(
            model.wellbores.Tinj.value * 0.5 + (self.Trock.value * 0.9 + model.wellbores.Tinj.value * 0.1) * 0.5,
            pressure=self.hydrostatic_pressure()
        )
        self.rhowater.value = density_water_kg_per_m3(
            model.wellbores.Tinj.value * 0.5 + (self.Trock.value * 0.9 + model.wellbores.Tinj.value * 0.1) * 0.5,
            pressure=self.hydrostatic_pressure()
        )

        model.logger.info(f'complete {str(__class__)}: {sys._getframe().f_code.co_name}')

    def lithostatic_pressure(self) -> PlainQuantity:
        """@override"""

<<<<<<< HEAD
        Standard reservoir implementation uses depth but CylindricalReservoir sets depth to total drilled length
        """
=======
>>>>>>> 06ac3d10
        return quantity(static_pressure_MPa(self.rhorock.quantity().to('kg/m**3').magnitude,
                                            self.InputDepth.quantity().to('m').magnitude), 'MPa')<|MERGE_RESOLUTION|>--- conflicted
+++ resolved
@@ -6,7 +6,7 @@
 import numpy as np
 from pint.facets.plain import PlainQuantity
 
-from geophires_x.GeoPHIRESUtils import density_water_kg_per_m3, static_pressure_MPa, quantity
+from geophires_x.GeoPHIRESUtils import density_water_kg_per_m3, lithostatic_pressure_MPa, quantity
 
 from geophires_x.GeoPHIRESUtils import heat_capacity_water_J_per_kg_per_K
 import geophires_x.Model as Model
@@ -43,6 +43,7 @@
 
         self.InputDepth = self.ParameterDict[self.InputDepth.Name] = floatParameter(
             "Cylindrical Reservoir Input Depth",
+            value=3.0,
             DefaultValue=3.0,
             Min=0.1,
             Max=15,
@@ -56,6 +57,7 @@
 
         self.OutputDepth = self.ParameterDict[self.OutputDepth.Name] = floatParameter(
             "Cylindrical Reservoir Output Depth",
+            value=self.InputDepth.value,
             DefaultValue=self.InputDepth.value,
             Min=0.1,
             Max=15,
@@ -68,6 +70,7 @@
         )
         self.Length = self.ParameterDict[self.Length.Name] = floatParameter(
             "Cylindrical Reservoir Length",
+            value=4.0,
             DefaultValue=4.0,
             Min=0.1,
             Max=10.0,
@@ -80,6 +83,7 @@
         )
         self.RadiusOfEffect = self.ParameterDict[self.RadiusOfEffect.Name] = floatParameter(
             "Cylindrical Reservoir Radius of Effect",
+            value=30.0,
             DefaultValue=30.0,
             Min=0,
             Max=1000.0,
@@ -92,13 +96,14 @@
         )
         self.RadiusOfEffectFactor = self.ParameterDict[self.RadiusOfEffectFactor.Name] = floatParameter(
             "Cylindrical Reservoir Radius of Effect Factor",
+            value=1.0,
             DefaultValue=1.0,
             Min=0.0,
             Max=10.0,
             UnitType=Units.PERCENT,
             PreferredUnits=PercentUnit.TENTH,
             CurrentUnits=PercentUnit.TENTH,
-            ErrMessage="assume default cylindrical reservoir radius of effect reduction factor (0.1)",
+            ErrMessage="assume default cyclindrical reservoir radius of effect reduction factor (0.1)",
             ToolTipText="The radius of effect reduction factor - to account for the fact that we cannot extract 100%"
                         + " of the heat in the cylinder.",
         )
@@ -109,6 +114,7 @@
         # internal values required for calculations
         self.depth = self.ParameterDict[self.depth.Name] = floatParameter(
             "Drilled length",
+            value=0.0,
             DefaultValue=0.0,
             Min=0.0,
             Max=150,
@@ -121,6 +127,7 @@
         )
         self.waterloss = self.ParameterDict[self.waterloss.Name] = floatParameter(
             "Water Loss Fraction",
+            value=0.0,
             DefaultValue=0.0,
             Min=0.0,
             Max=0.99,
@@ -222,8 +229,8 @@
         # initialize with the Initial reservoir temperature
         self.Tresoutput.value = np.array(len(self.timevector.value) * [self.Trock.value])
         # depth in this case is actually the total length of the drilled assembly
-        # as the average of the InputDepth and the OutputDepth
-        self.depth.value = (self.InputDepth.value + self.OutputDepth.value) / 2.0
+        self.depth.value = ((self.InputDepth.quantity() + self.OutputDepth.quantity() + self.Length.quantity()
+             ).to(self.depth.CurrentUnits).magnitude)
 
         # Total volume of all laterals but hollow cylinder - doesn't include drilled-out area, units = m3
         self.resvolcalc.value = (
@@ -244,11 +251,11 @@
                                                  ) / 1e15  # 10^15 J
         self.cpwater.value = heat_capacity_water_J_per_kg_per_K(
             model.wellbores.Tinj.value * 0.5 + (self.Trock.value * 0.9 + model.wellbores.Tinj.value * 0.1) * 0.5,
-            pressure=self.hydrostatic_pressure()
+            pressure=model.reserv.lithostatic_pressure()
         )
         self.rhowater.value = density_water_kg_per_m3(
             model.wellbores.Tinj.value * 0.5 + (self.Trock.value * 0.9 + model.wellbores.Tinj.value * 0.1) * 0.5,
-            pressure=self.hydrostatic_pressure()
+            pressure=model.reserv.lithostatic_pressure()
         )
 
         model.logger.info(f'complete {str(__class__)}: {sys._getframe().f_code.co_name}')
@@ -256,10 +263,7 @@
     def lithostatic_pressure(self) -> PlainQuantity:
         """@override"""
 
-<<<<<<< HEAD
         Standard reservoir implementation uses depth but CylindricalReservoir sets depth to total drilled length
         """
-=======
->>>>>>> 06ac3d10
         return quantity(static_pressure_MPa(self.rhorock.quantity().to('kg/m**3').magnitude,
                                             self.InputDepth.quantity().to('m').magnitude), 'MPa')