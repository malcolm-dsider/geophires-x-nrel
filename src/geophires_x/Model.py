import sys
import logging
import time
import logging.config

from geophires_x.OptionList import EndUseOptions
from geophires_x.Parameter import Parameter
from geophires_x.GeoPHIRESUtils import read_input_file
from geophires_x.WellBores import WellBores
from geophires_x.SurfacePlant import SurfacePlant
from geophires_x.Economics import Economics
from geophires_x.Outputs import Outputs


class Model(object):
    """
    Model is the container class of the application, giving access to everything else, including the logger
    """

    def __init__(self, enable_geophires_logging_config=True):
        """
        The __init__ function is called automatically every time the class is being used to create a new object.

        The self parameter is a Python convention. It must be included in each function definition
        and points to the current instance of the class (the object that is being created).

        :param self: Reference the class instance itself
        :return: Nothing
        :doc-author: Malcolm Ross
        """

        # get logging started
        self.logger = logging.getLogger('root')

        if enable_geophires_logging_config:
            logging.config.fileConfig('logging.conf')
            self.logger.setLevel(logging.INFO)

        self.logger.info(f'Init {str(__class__)}: {sys._getframe().f_code.co_name}')

        # keep track of execution time
        self.tic = time.time()

        # declare some dictionaries
        self.InputParameters = {}  # dictionary to hold all the input parameter the user wants to change

        # This should give us a dictionary with all the parameters the user wants to set.
        # Should be only those value that they want to change from the default.
        # we do this as soon as possible because what we instantiate may depend on settings in this file
        read_input_file(self.InputParameters, logger=self.logger)

        self.ccuseconomics = None
        self.ccusoutputs = None
        self.sdacgtoutputs = None
        self.sdacgteconomics = None
        self.addoutputs = None
        self.addeconomics = None
        # these are database operation we aren't doing yet
        # model_elements = self.RunStoredProcedure("model_elements", [1])
        # model_connections = self.RunStoredProcedure("model_connections", [1])
        # self.RunStoredProcedure("delete_model", [14])
        # self.RunStoredProcedure("add_new_model", ["dummy", "new", 999])

        # Initiate the elements of the Model
        # this is where you can change what class get initiated - the superclass, or one of the subclasses
        self.logger.info("Initiate the elements of the Model")
        # we need to decide which reservoir to instantiate based on the user input (InputParameters),
        # which we just read above for the first time
        from .TDPReservoir import TDPReservoir as TDPReservoir
        self.reserv = TDPReservoir(self)  # Default is Thermal drawdown percentage model (GETEM)
        if 'Reservoir Model' in self.InputParameters:
            if self.InputParameters['Reservoir Model'].sValue == '0':
                from geophires_x.CylindricalReservoir import CylindricalReservoir as CylindricalReservoir
                self.reserv = CylindricalReservoir(self)  # Simple Cylindrical Reservoir
            elif self.InputParameters['Reservoir Model'].sValue == '1':
                from geophires_x.MPFReservoir import MPFReservoir as MPFReservoir
                self.reserv = MPFReservoir(self)  # Multiple parallel fractures model (LANL)
            elif self.InputParameters['Reservoir Model'].sValue == '2':
                from geophires_x.LHSReservoir import LHSReservoir as LHSReservoir
                self.reserv = LHSReservoir(self)  # Multiple parallel fractures model (LANL)
            elif self.InputParameters['Reservoir Model'].sValue == '3':
                from geophires_x.SFReservoir import SFReservoir as SFReservoir
                self.reserv = SFReservoir(self)  # Drawdown parameter model (Tester)
            elif self.InputParameters['Reservoir Model'].sValue == '5':
                from geophires_x.UPPReservoir import UPPReservoir as UPPReservoir
                self.reserv = UPPReservoir(self)  # Generic user-provided temperature profile
            elif self.InputParameters['Reservoir Model'].sValue == '6':
                from geophires_x.TOUGH2Reservoir import TOUGH2Reservoir as TOUGH2Reservoir
                self.reserv = TOUGH2Reservoir(self)  # Tough2 is called

        # initialize the default objects
        self.wellbores = WellBores(self)
        self.surfaceplant = SurfacePlant(self)
        self.economics = Economics(self)
        self.outputs = Outputs(self)

        if 'Is AGS' in self.InputParameters:
            if self.InputParameters['Is AGS'].sValue == 'True':
                self.logger.info("Setup the AGS elements of the Model and instantiate new attributes as needed")
                # If we are doing AGS, we need to replace the various objects we with versions of the objects
                # that have AGS functionality.
                # that means importing them, initializing them, then reading their parameters
                # use the simple cylindrical reservoir for all AGS systems.
                from geophires_x.CylindricalReservoir import CylindricalReservoir as CylindricalReservoir
                del self.reserv  # delete the original object so we can replace it
                self.reserv = CylindricalReservoir(self)
                del self.wellbores
                from geophires_x.AGSWellBores import AGSWellBores as AGSWellBores
                self.wellbores = AGSWellBores(self)
                del self.surfaceplant
                from geophires_x.AGSSurfacePlant import AGSSurfacePlant as AGSSurfacePlant
                self.surfaceplant = AGSSurfacePlant(self)
                del self.economics
                from geophires_x.AGSEconomics import AGSEconomics as AGSEconomics
                self.economics = AGSEconomics(self)
                from geophires_x.AGSOutputs import AGSOutputs as AGSOutputs
                del self.outputs
                self.outputs = AGSOutputs(self)

        # if we find out we have an add-ons, we need to instantiate it, then read for the parameters
        if 'AddOn Nickname 1' in self.InputParameters:
            self.logger.info("Initiate the Add-on elements")
            from geophires_x.EconomicsAddOns import EconomicsAddOns  # do this only is user wants add-ons
            self.addeconomics = EconomicsAddOns(self)
            from geophires_x.OutputsAddOns import OutputsAddOns
            self.addoutputs = OutputsAddOns(self)

        # if we find out we have a ccus, we need to instantiate it, then read for the parameters
        if 'Ending CCUS Credit Value' in self.InputParameters:
            self.logger.info("Initiate the CCUS elements")
            from geophires_x.EconomicsCCUS import EconomicsCCUS  # do this only is user wants CCUS
            self.ccuseconomics = EconomicsCCUS(self)
            from geophires_x.OutputsCCUS import OutputsCCUS
            self.ccusoutputs = OutputsCCUS(self)

        # if we find out we have an S-DAC-GT calculation, we need to instantiate it
        if 'S-DAC-GT' in self.InputParameters:
            if self.InputParameters['S-DAC-GT'].sValue == 'On':
                self.logger.info("Initiate the S-DAC-GT elements")
                from geophires_x.EconomicsS_DAC_GT import EconomicsS_DAC_GT  # do this only is user wants S-DAC-GT
                self.sdacgteconomics = EconomicsS_DAC_GT(self)
                from geophires_x.OutputsS_DAC_GT import OutputsS_DAC_GT
                self.sdacgtoutputs = OutputsS_DAC_GT(self)

        self.logger.info(f'Complete {str(__class__)}: {sys._getframe().f_code.co_name}')

    def __str__(self):
        return "Model"

    def read_parameters(self) -> None:
        """
        The read_parameters function reads the parameters from the input file and stores them in a dictionary.

        :param self: Access the variables and other functions of the class
        :return: None
        :doc-author: Malcolm Ross
        """
        self.logger.info(f'Init {str(__class__)}: {sys._getframe().f_code.co_name}')

        # Deal with all the parameter values that the user has provided.  This is handled on a class-by-class basis.
        self.logger.info("Read parameters for the elements of the Model and instantiate new attributes as needed")
        self.reserv.read_parameters(self)
        self.wellbores.read_parameters(self)
        self.surfaceplant.read_parameters(self)
        self.economics.read_parameters(self)
        self.outputs.read_parameters(self)

        # if we find out we have an add-ons, read the parameters
        if self.economics.DoAddOnCalculations.value:
            self.addeconomics.read_parameters(self)
            self.addoutputs.read_parameters(self)
        # if we find out we have a ccus, read for the parameters
        if self.economics.DoCCUSCalculations.value:
            self.ccuseconomics.read_parameters(self)
            self.ccusoutputs.read_parameters(self)
        # if we find out we have an S-DAC-GT calculation, read for the parameters
        if self.economics.DoSDACGTCalculations.value:
            self.sdacgteconomics.read_parameters(self)
            self.sdacgtoutputs.read_parameters(self)

        self.logger.info("complete " + str(__class__) + ": " + sys._getframe().f_code.co_name)

    def Calculate(self):
        """
        The Calculate function is where all the calculations are made.  This is handled on a class-by-class basis.

        The Calculate function does not return anything, but it does store the results in self.reserv, self.wellbores
         and self.surfaceplant for later use by other functions.

        :param self: Access the class variables
        :return: None
        :doc-author: Malcolm Ross
        """
        self.logger.info(f'Init {str(__class__)}: {sys._getframe().f_code.co_name}')
        # calculate the results
        self.logger.info("Run calculations for the elements of the Model")

        # This is where all the calculations are made using all the values that have been set.
        # This is handled on a class-by-class basis
        # We choose not to call calculate of the parent, but rather let the child handle the
        # call to the parent if it is needed

<<<<<<< HEAD
        # if end-use option is 8 (district heating), some calculations are required prior to the reservoir and wellbore simulations
        if self.surfaceplant.enduseoption.value == EndUseOptions.DISTRICT_HEATING:
            self.surfaceplant.CalculateDHDemand(self)  # calculate district heating demand
=======
        #if end-use option is 8 (district heating), some calculations are required prior to the reservoir and wellbore simulations
        if self.surfaceplant.enduseoption.value ==  EndUseOptions.DISTRICT_HEATING:
            self.surfaceplant.CalculateDHDemand(self) #calculate district heating demand
>>>>>>> feac4ef8

        self.reserv.Calculate(self)  # model the reservoir
        self.wellbores.Calculate(self)  # model the wellbores
        self.surfaceplant.Calculate(self)  # model the surfaceplant

        # in case of district heating, the surface plant module may have updated the utilization factor,
        # and therefore we need to recalculate the modules reservoir, wellbore and surface plant.
        # 1 iteration should be sufficient.
        if self.surfaceplant.enduseoption.value == EndUseOptions.DISTRICT_HEATING:
            self.reserv.Calculate(self)  # model the reservoir
            self.wellbores.Calculate(self)  # model the wellbores
            self.surfaceplant.Calculate(self)  # model the surfaceplant

        self.economics.Calculate(self)  # model the economics

        # do the additional economic calculations if needed
        if self.economics.DoAddOnCalculations.value:
            self.addeconomics.Calculate(self)
        if self.economics.DoCCUSCalculations.value:
            self.ccuseconomics.Calculate(self)
        if self.economics.DoSDACGTCalculations.value:
            self.sdacgteconomics.Calculate(self)

        self.logger.info(f'complete {str(__class__)}: {sys._getframe().f_code.co_name}')

    def get_parameters_json(self) -> str:
        from geophires_x.GeoPHIRESUtils import json_dumpse

        all_params = {}

        def with_category(param_dict: dict, category: str):
            def _with_cat(p: Parameter, cat: str):
                p.parameter_category = cat
                return p

            return {k: _with_cat(v, category) for k, v in param_dict.items()}

        all_params.update(with_category(self.reserv.ParameterDict, 'Reservoir'))

        all_params.update(with_category(self.wellbores.ParameterDict, 'Well Bores'))

        all_params.update(with_category(self.surfaceplant.ParameterDict, 'Surface Plant'))

        all_params.update(with_category(self.economics.ParameterDict, 'Economics'))

        return json_dumpse(all_params)<|MERGE_RESOLUTION|>--- conflicted
+++ resolved
@@ -200,16 +200,10 @@
         # We choose not to call calculate of the parent, but rather let the child handle the
         # call to the parent if it is needed
 
-<<<<<<< HEAD
         # if end-use option is 8 (district heating), some calculations are required prior to the reservoir and wellbore simulations
         if self.surfaceplant.enduseoption.value == EndUseOptions.DISTRICT_HEATING:
             self.surfaceplant.CalculateDHDemand(self)  # calculate district heating demand
-=======
-        #if end-use option is 8 (district heating), some calculations are required prior to the reservoir and wellbore simulations
-        if self.surfaceplant.enduseoption.value ==  EndUseOptions.DISTRICT_HEATING:
-            self.surfaceplant.CalculateDHDemand(self) #calculate district heating demand
->>>>>>> feac4ef8
-
+        
         self.reserv.Calculate(self)  # model the reservoir
         self.wellbores.Calculate(self)  # model the wellbores
         self.surfaceplant.Calculate(self)  # model the surfaceplant
